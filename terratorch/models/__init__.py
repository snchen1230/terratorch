--- conflicted
+++ resolved
@@ -21,9 +21,6 @@
     "TimmModelFactory",
     "AuxiliaryHead",
     "AuxiliaryHeadWithDecoderWithoutInstantiatedHead",
-<<<<<<< HEAD
     "UNet",
-=======
     "WxCModelFactory",
->>>>>>> a6c06c8b
 )