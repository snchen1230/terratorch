# Copyright contributors to the Terratorch project

import logging
import warnings

import torch
from torch import nn

from terratorch.datasets import HLSBands, OpticalBands, SARBands
import collections

def patch_embed_weights_are_compatible(model_patch_embed: torch.Tensor, checkpoint_patch_embed: torch.Tensor) -> bool:
    # check all dimensions are the same except for channel dimension
    if len(model_patch_embed.shape) != len(checkpoint_patch_embed.shape):
            return False

    model_shape = [model_patch_embed.shape[i] for i in range(len(model_patch_embed.shape)) if i != 1]
    checkpoint_shape = [checkpoint_patch_embed.shape[i] for i in range(len(checkpoint_patch_embed.shape)) if i != 1]
    return model_shape == checkpoint_shape

def select_patch_embed_weights(
    state_dict: dict, model: nn.Module, pretrained_bands: list[HLSBands | int | OpticalBands| SARBands], model_bands: list[HLSBands | int | OpticalBands| SARBands], custom_proj_key: str = None
) -> dict:
    """Filter out the patch embedding weights according to the bands being used.
    If a band exists in the pretrained_bands, but not in model_bands, drop it.
    If a band exists in model_bands, but not pretrained_bands, randomly initialize those weights.


    Args:
        state_dict (dict): State Dict
        model (nn.Module): Model to load the weights onto.
        pretrained_bands (list[HLSBands | int]): List of bands the model was pretrained on, in the correct order.
        model_bands (list[HLSBands | int]): List of bands the model is going to be finetuned on, in the correct order

    Returns:
        dict: New state dict
    """
    if (type(pretrained_bands) == type(model_bands)) | (type(pretrained_bands) == int) | (type(model_bands) == int): 

        if custom_proj_key is None:
            _possible_keys_for_proj_weight = {
                "patch_embed.proj.weight",
                "module.patch_embed.proj.weight",
                "patch_embed.projection.weight",
                "module.patch_embed.projection.weight",
            }
        else:
            _possible_keys_for_proj_weight = {custom_proj_key}

        patch_embed_proj_weight_key = state_dict.keys() & _possible_keys_for_proj_weight if (type(state_dict) in [collections.OrderedDict, dict]) else state_dict().keys() & _possible_keys_for_proj_weight
        if len(patch_embed_proj_weight_key) == 0:
            msg = "Could not find key for patch embed weight"
            raise Exception(msg)
        if len(patch_embed_proj_weight_key) > 1:
            msg = "Too many matches for key for patch embed weight"
            raise Exception(msg)

        # extract the single element from the set
        if isinstance(patch_embed_proj_weight_key, tuple):
            (patch_embed_proj_weight_key,) = patch_embed_proj_weight_key
        elif isinstance(patch_embed_proj_weight_key, set):
            patch_embed_proj_weight_key = list(patch_embed_proj_weight_key)[0]

        patch_embed_weight = state_dict[patch_embed_proj_weight_key]

        temp_weight = model.state_dict()[patch_embed_proj_weight_key].clone()

        # only do this if the patch size and tubelet size match. If not, start with random weights
        if patch_embed_weights_are_compatible(temp_weight, patch_embed_weight):
            torch.nn.init.xavier_uniform_(temp_weight.view([temp_weight.shape[0], -1]))
            for index, band in enumerate(model_bands):
                if band in pretrained_bands:
                    logging.info(f"Loaded weights for {band} in position {index} of patch embed")
                    temp_weight[:, index] = patch_embed_weight[:, pretrained_bands.index(band)]
        else:
            warnings.warn(
                f"Incompatible shapes between patch embedding of model {temp_weight.shape} and\
                of checkpoint {patch_embed_weight.shape}",
                category=UserWarning,
                stacklevel=1,
            )

        state_dict[patch_embed_proj_weight_key] = temp_weight
<<<<<<< HEAD
       
=======

>>>>>>> 3161ba28
        return state_dict<|MERGE_RESOLUTION|>--- conflicted
+++ resolved
@@ -81,9 +81,5 @@
             )
 
         state_dict[patch_embed_proj_weight_key] = temp_weight
-<<<<<<< HEAD
-       
-=======
 
->>>>>>> 3161ba28
         return state_dict