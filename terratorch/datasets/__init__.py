--- conflicted
+++ resolved
@@ -36,13 +36,13 @@
 # TorchGeo RasterDatasets
 from terratorch.datasets.wsf import WSF2019, WSFEvolution
 
-<<<<<<< HEAD
+
 # miscellaneous datasets
 from terratorch.datasets.openearthmap import OpenEarthMapNonGeo
-=======
+
 # Generic Classification Dataset
 from terratorch.datasets.sen4map import Sen4MapDatasetMonthlyComposites
->>>>>>> 6d975217
+
 
 __all__ = (
     "GenericNonGeoSegmentationDataset",
